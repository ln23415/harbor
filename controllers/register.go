/*
   Copyright (c) 2016 VMware, Inc. All Rights Reserved.
   Licensed under the Apache License, Version 2.0 (the "License");
   you may not use this file except in compliance with the License.
   You may obtain a copy of the License at

       http://www.apache.org/licenses/LICENSE-2.0

   Unless required by applicable law or agreed to in writing, software
   distributed under the License is distributed on an "AS IS" BASIS,
   WITHOUT WARRANTIES OR CONDITIONS OF ANY KIND, either express or implied.
   See the License for the specific language governing permissions and
   limitations under the License.
*/

package controllers

import (
	"net/http"
	"os"
	"strings"

	"github.com/vmware/harbor/dao"
	"github.com/vmware/harbor/models"
<<<<<<< HEAD

	"github.com/vmware/harbor/utils/log"

	"github.com/astaxie/beego"
=======
	"github.com/vmware/harbor/utils/log"
>>>>>>> cfaec995
)

// RegisterController handles request to /register
type RegisterController struct {
	BaseController
}

// Get renders the Sign In page, it only works if the auth mode is set to db_auth
func (rc *RegisterController) Get() {

	pageTitleKey := "page_title_registration"

	if selfRegistration {
		sessionUserID := rc.GetSession("userId")
		if sessionUserID == nil || sessionUserID.(int) != adminUserID {
			log.Error("Self registration can only be used by admin user.\n")
			rc.Redirect("/signIn", http.StatusFound)
		}
		pageTitleKey = "page_title_add_user"
	}

	authMode := os.Getenv("AUTH_MODE")
	if authMode == "" || authMode == "db_auth" {
		rc.ForwardTo(pageTitleKey, "register")
	} else {
		rc.Redirect("/signIn", http.StatusFound)
	}
}

// SignUp insert data into DB based on data in form.
func (rc *CommonController) SignUp() {

	if selfRegistration {
		sessionUserID := rc.GetSession("userId")
		if sessionUserID == nil || sessionUserID.(int) != adminUserID {
			log.Error("Self registration can only be used by admin user.\n")
			rc.Redirect("/signIn", http.StatusForbidden)
		}
	}

	username := strings.TrimSpace(rc.GetString("username"))
	email := strings.TrimSpace(rc.GetString("email"))
	realname := strings.TrimSpace(rc.GetString("realname"))
	password := strings.TrimSpace(rc.GetString("password"))
	comment := strings.TrimSpace(rc.GetString("comment"))

	user := models.User{Username: username, Email: email, Realname: realname, Password: password, Comment: comment}

	_, err := dao.Register(user)
	if err != nil {
		log.Errorf("Error occurred in Register: %v", err)
		rc.CustomAbort(http.StatusInternalServerError, "Internal error.")
	}
}

// UserExists checks if user exists when user input value in sign in form.
func (rc *CommonController) UserExists() {
	target := rc.GetString("target")
	value := rc.GetString("value")

	user := models.User{}
	switch target {
	case "username":
		user.Username = value
	case "email":
		user.Email = value
	}

	exist, err := dao.UserExists(user, target)
	if err != nil {
		log.Errorf("Error occurred in UserExists: %v", err)
		rc.CustomAbort(http.StatusInternalServerError, "Internal error.")
	}
	rc.Data["json"] = exist
	rc.ServeJSON()
}<|MERGE_RESOLUTION|>--- conflicted
+++ resolved
@@ -22,14 +22,8 @@
 
 	"github.com/vmware/harbor/dao"
 	"github.com/vmware/harbor/models"
-<<<<<<< HEAD
 
 	"github.com/vmware/harbor/utils/log"
-
-	"github.com/astaxie/beego"
-=======
-	"github.com/vmware/harbor/utils/log"
->>>>>>> cfaec995
 )
 
 // RegisterController handles request to /register
@@ -42,12 +36,13 @@
 
 	pageTitleKey := "page_title_registration"
 
-	if selfRegistration {
-		sessionUserID := rc.GetSession("userId")
-		if sessionUserID == nil || sessionUserID.(int) != adminUserID {
+	if enableAddUserByAdmin {
+
+		if !isAdminLoginedUser {
 			log.Error("Self registration can only be used by admin user.\n")
 			rc.Redirect("/signIn", http.StatusFound)
 		}
+
 		pageTitleKey = "page_title_add_user"
 	}
 
@@ -62,12 +57,9 @@
 // SignUp insert data into DB based on data in form.
 func (rc *CommonController) SignUp() {
 
-	if selfRegistration {
-		sessionUserID := rc.GetSession("userId")
-		if sessionUserID == nil || sessionUserID.(int) != adminUserID {
-			log.Error("Self registration can only be used by admin user.\n")
-			rc.Redirect("/signIn", http.StatusForbidden)
-		}
+	if enableAddUserByAdmin && !isAdminLoginedUser {
+		log.Error("Self registration can only be used by admin user.\n")
+		rc.CustomAbort(http.StatusForbidden, "")
 	}
 
 	username := strings.TrimSpace(rc.GetString("username"))
