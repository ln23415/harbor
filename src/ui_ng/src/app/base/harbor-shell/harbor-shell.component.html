<clr-main-container>
    <global-message [isAppLevel]="true"></global-message>
    <navigator (showAccountSettingsModal)="openModal($event)" (showPwdChangeModal)="openModal($event)"></navigator>
    <div class="content-container">
        <div class="content-area" [class.container-override]="showSearch" [class.content-area-override]="!shouldOverrideContent" [class.start-content-padding]="shouldOverrideContent">
            <global-message [isAppLevel]="false"></global-message>
            <!-- Only appear when searching -->
            <search-result></search-result>
            <router-outlet></router-outlet>
        </div>
<<<<<<< HEAD
        <nav class="sidenav" style="padding: 12px 36px;" *ngIf="isUserExisting">
            <section class="sidenav-content" style="padding-top: 20px;">
                <a routerLink="/harbor/projects" routerLinkActive="active" class="nav-link nav-link-override">{{'SIDE_NAV.PROJECTS' | translate}}</a>
                <a routerLink="/harbor/logs" routerLinkActive="active" class="nav-link nav-link-override" style="margin-top: 4px;">{{'SIDE_NAV.LOGS' | translate}}</a>
                <section class="nav-group collapsible" *ngIf="isSystemAdmin" style="margin-top: 4px;">
                    <input id="tabsystem" type="checkbox">
                    <label for="tabsystem">{{'SIDE_NAV.SYSTEM_MGMT.NAME' | translate}}</label>
                    <ul class="nav-list">
                        <li><a class="nav-link nav-link-override" routerLink="/harbor/users" routerLinkActive="active">{{'SIDE_NAV.SYSTEM_MGMT.USER' | translate}}</a></li>
                        <li><a class="nav-link nav-link-override" routerLink="/harbor/replications" routerLinkActive="active">{{'SIDE_NAV.SYSTEM_MGMT.REPLICATION' | translate}}</a></li>
                        <li><a class="nav-link nav-link-override" routerLink="/harbor/registry" routerLinkActive="active">{{'APP_TITLE.REG' | translate}}</a></li>
                        <li><a class="nav-link nav-link-override" routerLink="/harbor/configs" routerLinkActive="active">{{'SIDE_NAV.SYSTEM_MGMT.CONFIG' | translate}}</a></li>
                    </ul>
                </section>
            </section>
        </nav>
=======
        <clr-vertical-nav [clrVerticalNavCollapsible]="true" *ngIf="isUserExisting">
            <a clrVerticalNavLink routerLinkActive="active" routerLink="/harbor/projects">
                <clr-icon shape="organization" clrVerticalNavIcon></clr-icon>
                {{'SIDE_NAV.PROJECTS' | translate}}
            </a>
            <a clrVerticalNavLink routerLinkActive="active" routerLink="/harbor/logs">
                <clr-icon shape="list" clrVerticalNavIcon></clr-icon>
                {{'SIDE_NAV.LOGS' | translate}}
            </a>
            <clr-vertical-nav-group  *ngIf="isSystemAdmin" routerLinkActive="active">
                <clr-icon shape="administrator" clrVerticalNavIcon></clr-icon>
                {{'SIDE_NAV.SYSTEM_MGMT.NAME' | translate}}
                <a routerLink="#" hidden aria-hidden="true"></a>
                <clr-vertical-nav-group-children *clrIfExpanded="true">
                    <a clrVerticalNavLink
                       routerLink="/harbor/users"
                       routerLinkActive="active">
                       <clr-icon shape="users" clrVerticalNavIcon></clr-icon>
                       {{'SIDE_NAV.SYSTEM_MGMT.USER' | translate}}
                    </a>
                    <a clrVerticalNavLink
                       routerLink="/harbor/registries"
                       routerLinkActive="active">
                       <clr-icon shape="block" clrVerticalNavIcon></clr-icon>
                       {{'SIDE_NAV.SYSTEM_MGMT.REGISTRY' | translate}}
                    </a>
                    <a clrVerticalNavLink
                       routerLink="/harbor/replications"
                       routerLinkActive="active">
                       <clr-icon shape="cloud-traffic" clrVerticalNavIcon></clr-icon>
                       {{'SIDE_NAV.SYSTEM_MGMT.REPLICATION' | translate}}
                    </a>
                    <a clrVerticalNavLink
                       routerLink="/harbor/configs"
                       routerLinkActive="active">
                       <clr-icon shape="cog" clrVerticalNavIcon></clr-icon>
                       {{'SIDE_NAV.SYSTEM_MGMT.CONFIG' | translate}}
                    </a>
                </clr-vertical-nav-group-children>
            </clr-vertical-nav-group>
        </clr-vertical-nav>
>>>>>>> f20103dc
    </div>
</clr-main-container>
<account-settings-modal></account-settings-modal>
<password-setting></password-setting>
<confiramtion-dialog></confiramtion-dialog>
<about-dialog></about-dialog><|MERGE_RESOLUTION|>--- conflicted
+++ resolved
@@ -8,24 +8,6 @@
             <search-result></search-result>
             <router-outlet></router-outlet>
         </div>
-<<<<<<< HEAD
-        <nav class="sidenav" style="padding: 12px 36px;" *ngIf="isUserExisting">
-            <section class="sidenav-content" style="padding-top: 20px;">
-                <a routerLink="/harbor/projects" routerLinkActive="active" class="nav-link nav-link-override">{{'SIDE_NAV.PROJECTS' | translate}}</a>
-                <a routerLink="/harbor/logs" routerLinkActive="active" class="nav-link nav-link-override" style="margin-top: 4px;">{{'SIDE_NAV.LOGS' | translate}}</a>
-                <section class="nav-group collapsible" *ngIf="isSystemAdmin" style="margin-top: 4px;">
-                    <input id="tabsystem" type="checkbox">
-                    <label for="tabsystem">{{'SIDE_NAV.SYSTEM_MGMT.NAME' | translate}}</label>
-                    <ul class="nav-list">
-                        <li><a class="nav-link nav-link-override" routerLink="/harbor/users" routerLinkActive="active">{{'SIDE_NAV.SYSTEM_MGMT.USER' | translate}}</a></li>
-                        <li><a class="nav-link nav-link-override" routerLink="/harbor/replications" routerLinkActive="active">{{'SIDE_NAV.SYSTEM_MGMT.REPLICATION' | translate}}</a></li>
-                        <li><a class="nav-link nav-link-override" routerLink="/harbor/registry" routerLinkActive="active">{{'APP_TITLE.REG' | translate}}</a></li>
-                        <li><a class="nav-link nav-link-override" routerLink="/harbor/configs" routerLinkActive="active">{{'SIDE_NAV.SYSTEM_MGMT.CONFIG' | translate}}</a></li>
-                    </ul>
-                </section>
-            </section>
-        </nav>
-=======
         <clr-vertical-nav [clrVerticalNavCollapsible]="true" *ngIf="isUserExisting">
             <a clrVerticalNavLink routerLinkActive="active" routerLink="/harbor/projects">
                 <clr-icon shape="organization" clrVerticalNavIcon></clr-icon>
@@ -67,7 +49,6 @@
                 </clr-vertical-nav-group-children>
             </clr-vertical-nav-group>
         </clr-vertical-nav>
->>>>>>> f20103dc
     </div>
 </clr-main-container>
 <account-settings-modal></account-settings-modal>
