export const TAG_TEMPLATE = `
<confirmation-dialog class="hidden-tag" #confirmationDialog (confirmAction)="confirmDeletion($event)"></confirmation-dialog>
<clr-modal class="hidden-tag" [(clrModalOpen)]="showTagManifestOpened" [clrModalStaticBackdrop]="staticBackdrop" [clrModalClosable]="closable">
  <h3 class="modal-title">{{ manifestInfoTitle | translate }}</h3>
  <div class="modal-body">
    <div class="row col-md-12">
        <textarea rows="3" (click)="selectAndCopy($event)">{{digestId}}</textarea>
    </div>
  </div>
  <div class="modal-footer">
    <button type="button" class="btn btn-primary" (click)="showTagManifestOpened = false">{{'BUTTON.OK' | translate}}</button>
  </div>
</clr-modal>

<h2 *ngIf="!isEmbedded" class="sub-header-title">{{repoName}}</h2>
<clr-datagrid [clrDgLoading]="loading" [class.embeded-datagrid]="isEmbedded">
    <clr-dg-column [clrDgField]="'name'">{{'REPOSITORY.TAG' | translate}}</clr-dg-column>
    <clr-dg-column>{{'REPOSITORY.PULL_COMMAND' | translate}}</clr-dg-column>
    <clr-dg-column *ngIf="withNotary">{{'REPOSITORY.SIGNED' | translate}}</clr-dg-column>
    <clr-dg-column>{{'REPOSITORY.AUTHOR' | translate}}</clr-dg-column>
    <clr-dg-column [clrDgSortBy]="createdComparator">{{'REPOSITORY.CREATED' | translate}}</clr-dg-column>
    <clr-dg-column [clrDgField]="'docker_version'">{{'REPOSITORY.DOCKER_VERSION' | translate}}</clr-dg-column>
    <clr-dg-column [clrDgField]="'architecture'">{{'REPOSITORY.ARCHITECTURE' | translate}}</clr-dg-column>
    <clr-dg-column [clrDgField]="'os'">{{'REPOSITORY.OS' | translate}}</clr-dg-column>
    <clr-dg-row *clrDgItems="let t of tags" [clrDgItem]='t'>
      <clr-dg-action-overflow>
        <button class="action-item" (click)="showDigestId(t)">{{'REPOSITORY.COPY_DIGEST_ID' | translate}}</button>
        <button class="action-item" [hidden]="!hasProjectAdminRole" (click)="deleteTag(t)">{{'REPOSITORY.DELETE' | translate}}</button>
      </clr-dg-action-overflow>
      <clr-dg-cell>{{t.name}}</clr-dg-cell>
      <clr-dg-cell>docker pull {{registryUrl}}/{{repoName}}:{{t.name}}</clr-dg-cell>
      <clr-dg-cell *ngIf="withNotary"  [ngSwitch]="t.signature !== null">
        <clr-icon shape="check" *ngSwitchCase="true" style="color: #1D5100;"></clr-icon>
        <clr-icon shape="close" *ngSwitchCase="false" style="color: #C92100;"></clr-icon>
        <a href="javascript:void(0)" *ngSwitchDefault role="tooltip" aria-haspopup="true" class="tooltip tooltip-top-right">
          <clr-icon shape="help" style="color: #565656;" size="16"></clr-icon>
          <span class="tooltip-content">{{'REPOSITORY.NOTARY_IS_UNDETERMINED' | translate}}</span>
        </a>
      </clr-dg-cell>
      <clr-dg-cell>{{t.author}}</clr-dg-cell>
      <clr-dg-cell>{{t.created | date: 'short'}}</clr-dg-cell>
      <clr-dg-cell>{{t.docker_version}}</clr-dg-cell>
      <clr-dg-cell>{{t.architecture}}</clr-dg-cell>
      <clr-dg-cell>{{t.os}}</clr-dg-cell>
    </clr-dg-row>
<<<<<<< HEAD
=======
    <clr-dg-footer> 
      {{pagination.firstItem + 1}} - {{pagination.lastItem + 1}} {{'REPOSITORY.OF' | translate}}
      {{pagination.totalItems}} {{'REPOSITORY.ITEMS' | translate}}&nbsp;&nbsp;&nbsp;&nbsp;
      <clr-dg-pagination #pagination [clrDgPageSize]="5"></clr-dg-pagination>
    </clr-dg-footer>
>>>>>>> 1d3364c1
</clr-datagrid>`;<|MERGE_RESOLUTION|>--- conflicted
+++ resolved
@@ -43,12 +43,9 @@
       <clr-dg-cell>{{t.architecture}}</clr-dg-cell>
       <clr-dg-cell>{{t.os}}</clr-dg-cell>
     </clr-dg-row>
-<<<<<<< HEAD
-=======
     <clr-dg-footer> 
       {{pagination.firstItem + 1}} - {{pagination.lastItem + 1}} {{'REPOSITORY.OF' | translate}}
       {{pagination.totalItems}} {{'REPOSITORY.ITEMS' | translate}}&nbsp;&nbsp;&nbsp;&nbsp;
       <clr-dg-pagination #pagination [clrDgPageSize]="5"></clr-dg-pagination>
     </clr-dg-footer>
->>>>>>> 1d3364c1
 </clr-datagrid>`;