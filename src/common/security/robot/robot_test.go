// Copyright Project Harbor Authors
//
// Licensed under the Apache License, Version 2.0 (the "License");
// you may not use this file except in compliance with the License.
// You may obtain a copy of the License at
//
//    http://www.apache.org/licenses/LICENSE-2.0
//
// Unless required by applicable law or agreed to in writing, software
// distributed under the License is distributed on an "AS IS" BASIS,
// WITHOUT WARRANTIES OR CONDITIONS OF ANY KIND, either express or implied.
// See the License for the specific language governing permissions and
// limitations under the License.

package robot

import (
	"testing"

	"github.com/goharbor/harbor/src/common/rbac"
	"github.com/stretchr/testify/assert"
)

func TestGetPolicies(t *testing.T) {

	rbacPolicy := &rbac.Policy{
		Resource: "/project/libray/repository",
		Action:   "pull",
	}
	policies := []*rbac.Policy{}
	policies = append(policies, rbacPolicy)

	robot := robot{
		username:  "test",
		namespace: rbac.NewProjectNamespace(1, false),
<<<<<<< HEAD
		policies:  policies,
=======
		policy:    policies,
>>>>>>> 220e3dee
	}

	assert.Equal(t, robot.GetUserName(), "test")
	assert.NotNil(t, robot.GetPolicies())
	assert.Nil(t, robot.GetRoles())
}

func TestNewRobot(t *testing.T) {
	policies := []*rbac.Policy{
		{Resource: "/project/1/repository", Action: "pull"},
		{Resource: "/project/library/repository", Action: "pull"},
		{Resource: "/project/library/repository", Action: "push"},
	}

	robot := NewRobot("test", rbac.NewProjectNamespace(1, false), policies)
	assert.Len(t, robot.GetPolicies(), 1)
}<|MERGE_RESOLUTION|>--- conflicted
+++ resolved
@@ -33,11 +33,7 @@
 	robot := robot{
 		username:  "test",
 		namespace: rbac.NewProjectNamespace(1, false),
-<<<<<<< HEAD
 		policies:  policies,
-=======
-		policy:    policies,
->>>>>>> 220e3dee
 	}
 
 	assert.Equal(t, robot.GetUserName(), "test")
